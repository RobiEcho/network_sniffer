#ifndef TRAFFIC_ANALYZER_H
#define TRAFFIC_ANALYZER_H

#include <pthread.h>
#include <netinet/in.h>

/**
 * @brief 流量统计内容结构体
 * 
 * 存储特定IP对（本地IP和远程IP）之间的流量数据
 */
typedef struct {
    char local_ip[INET_ADDRSTRLEN];    // 本机IP
    char remote_ip[INET_ADDRSTRLEN];   // 远程IP
    unsigned long outgoing_bytes;       // 流出流量（字节）
    unsigned long incoming_bytes;       // 流入流量（字节）
} TrafficStat;

/**
 * @brief 流量统计节点
 * 
 * 哈希表中的节点，用于处理哈希冲突
 */
typedef struct TrafficStatNode {
    TrafficStat stat;                  // 流量统计数据
    struct TrafficStatNode *next;      // 冲突链表的下一个节点
} TrafficStatNode;

/**
 * @brief 哈希表大小
 */
#define HASH_TABLE_SIZE 1024

/**
 * @brief 流量统计器
 * 
 * 使用哈希表管理所有流量统计记录的主结构
 */
typedef struct {
    TrafficStatNode *buckets[HASH_TABLE_SIZE];  // 哈希桶
    int count;                                  // 记录数量
} TrafficAnalyzer;

/**
 * @brief 初始化流量统计器
 * 
 * 分配并初始化一个新的流量统计器
 * 
 * @return TrafficAnalyzer* 返回流量统计器指针，失败返回NULL
 */
TrafficAnalyzer* init_traffic_analyzer();

/**
 * @brief 更新流量统计
 * 
 * 根据数据包的源IP和目的IP更新流量统计
 * 
 * @param analyzer 流量统计器
 * @param src_ip 数据包的源IP
 * @param dst_ip 数据包的目的IP
 * @param local_ip 本机IP
 * @param size 数据包大小(字节)
 * @return int 成功返回0，失败返回-1
 */
int statistic_packet(TrafficAnalyzer *analyzer, const char *src_ip, const char *dst_ip, const char *local_ip, int size);

/**
 * @brief 释放流量统计器及其所有记录
 * 
 * 递归释放所有流量统计节点和流量统计器本身
 * 
 * @param analyzer 流量统计器
 */
void free_traffic_analyzer(TrafficAnalyzer *analyzer);

/**
 * @brief 将流量统计结果写入文件
 * 
 * 生成一个包含所有流量统计数据的文本文件
 * 
 * @param analyzer 流量统计器
 * @return int 成功写入的记录数量，失败返回0
 */
int write_traffic_stats_to_file(TrafficAnalyzer *analyzer);

/**
<<<<<<< HEAD
=======
 * @brief 释放流量统计器及其所有记录
 * 
 * 释放所有流量统计节点和流量统计器本身
 * 
 * @param analyzer 流量统计器
 */
void free_traffic_analyzer(TrafficAnalyzer *analyzer);

/**
>>>>>>> a2be5914
 * @brief 查找或创建流量统计节点
 * 
 * 在流量统计器中查找特定IP对的节点，如果不存在则创建
 * 
 * @param analyzer 流量统计器
 * @param local_ip 本机IP
 * @param remote_ip 远程IP
 * @return TrafficStatNode* 返回找到或新创建的流量统计节点，失败返回NULL
 */
TrafficStatNode* find_or_create_stat_node(TrafficAnalyzer *analyzer, const char *local_ip, const char *remote_ip);

/**
 * @brief 计算IP对的哈希值
 * 
 * 根据本地IP和远程IP计算哈希值
 * 
 * @param local_ip 本机IP
 * @param remote_ip 远程IP
 * @return unsigned int 返回哈希值
 */
unsigned int hash_ip_pair(const char *local_ip, const char *remote_ip);

/**
 * @brief 初始化流量分析器
 * 
 * 创建并初始化流量分析器
 * 
 * @return TrafficAnalyzer* 成功返回流量分析器指针，失败返回NULL
 */
TrafficAnalyzer* init_packet_analyzer();

/**
 * @brief 生成日志并释放资源
 * 
 * 将流量统计数据写入文件并释放资源（用于程序结束时）
 * 
 * @param analyzer 流量分析器
 */
void generate_logs_and_free(TrafficAnalyzer *analyzer);

#endif // TRAFFIC_ANALYZER_H<|MERGE_RESOLUTION|>--- conflicted
+++ resolved
@@ -1,139 +1,127 @@
-#ifndef TRAFFIC_ANALYZER_H
-#define TRAFFIC_ANALYZER_H
-
-#include <pthread.h>
-#include <netinet/in.h>
-
-/**
- * @brief 流量统计内容结构体
- * 
- * 存储特定IP对（本地IP和远程IP）之间的流量数据
- */
-typedef struct {
-    char local_ip[INET_ADDRSTRLEN];    // 本机IP
-    char remote_ip[INET_ADDRSTRLEN];   // 远程IP
-    unsigned long outgoing_bytes;       // 流出流量（字节）
-    unsigned long incoming_bytes;       // 流入流量（字节）
-} TrafficStat;
-
-/**
- * @brief 流量统计节点
- * 
- * 哈希表中的节点，用于处理哈希冲突
- */
-typedef struct TrafficStatNode {
-    TrafficStat stat;                  // 流量统计数据
-    struct TrafficStatNode *next;      // 冲突链表的下一个节点
-} TrafficStatNode;
-
-/**
- * @brief 哈希表大小
- */
-#define HASH_TABLE_SIZE 1024
-
-/**
- * @brief 流量统计器
- * 
- * 使用哈希表管理所有流量统计记录的主结构
- */
-typedef struct {
-    TrafficStatNode *buckets[HASH_TABLE_SIZE];  // 哈希桶
-    int count;                                  // 记录数量
-} TrafficAnalyzer;
-
-/**
- * @brief 初始化流量统计器
- * 
- * 分配并初始化一个新的流量统计器
- * 
- * @return TrafficAnalyzer* 返回流量统计器指针，失败返回NULL
- */
-TrafficAnalyzer* init_traffic_analyzer();
-
-/**
- * @brief 更新流量统计
- * 
- * 根据数据包的源IP和目的IP更新流量统计
- * 
- * @param analyzer 流量统计器
- * @param src_ip 数据包的源IP
- * @param dst_ip 数据包的目的IP
- * @param local_ip 本机IP
- * @param size 数据包大小(字节)
- * @return int 成功返回0，失败返回-1
- */
-int statistic_packet(TrafficAnalyzer *analyzer, const char *src_ip, const char *dst_ip, const char *local_ip, int size);
-
-/**
- * @brief 释放流量统计器及其所有记录
- * 
- * 递归释放所有流量统计节点和流量统计器本身
- * 
- * @param analyzer 流量统计器
- */
-void free_traffic_analyzer(TrafficAnalyzer *analyzer);
-
-/**
- * @brief 将流量统计结果写入文件
- * 
- * 生成一个包含所有流量统计数据的文本文件
- * 
- * @param analyzer 流量统计器
- * @return int 成功写入的记录数量，失败返回0
- */
-int write_traffic_stats_to_file(TrafficAnalyzer *analyzer);
-
-/**
-<<<<<<< HEAD
-=======
- * @brief 释放流量统计器及其所有记录
- * 
- * 释放所有流量统计节点和流量统计器本身
- * 
- * @param analyzer 流量统计器
- */
-void free_traffic_analyzer(TrafficAnalyzer *analyzer);
-
-/**
->>>>>>> a2be5914
- * @brief 查找或创建流量统计节点
- * 
- * 在流量统计器中查找特定IP对的节点，如果不存在则创建
- * 
- * @param analyzer 流量统计器
- * @param local_ip 本机IP
- * @param remote_ip 远程IP
- * @return TrafficStatNode* 返回找到或新创建的流量统计节点，失败返回NULL
- */
-TrafficStatNode* find_or_create_stat_node(TrafficAnalyzer *analyzer, const char *local_ip, const char *remote_ip);
-
-/**
- * @brief 计算IP对的哈希值
- * 
- * 根据本地IP和远程IP计算哈希值
- * 
- * @param local_ip 本机IP
- * @param remote_ip 远程IP
- * @return unsigned int 返回哈希值
- */
-unsigned int hash_ip_pair(const char *local_ip, const char *remote_ip);
-
-/**
- * @brief 初始化流量分析器
- * 
- * 创建并初始化流量分析器
- * 
- * @return TrafficAnalyzer* 成功返回流量分析器指针，失败返回NULL
- */
-TrafficAnalyzer* init_packet_analyzer();
-
-/**
- * @brief 生成日志并释放资源
- * 
- * 将流量统计数据写入文件并释放资源（用于程序结束时）
- * 
- * @param analyzer 流量分析器
- */
-void generate_logs_and_free(TrafficAnalyzer *analyzer);
-
+#ifndef TRAFFIC_ANALYZER_H
+#define TRAFFIC_ANALYZER_H
+
+#include <pthread.h>
+#include <netinet/in.h>
+
+/**
+ * @brief 流量统计内容结构体
+ * 
+ * 存储特定IP对（本地IP和远程IP）之间的流量数据
+ */
+typedef struct {
+    char local_ip[INET_ADDRSTRLEN];    // 本机IP
+    char remote_ip[INET_ADDRSTRLEN];   // 远程IP
+    unsigned long outgoing_bytes;       // 流出流量（字节）
+    unsigned long incoming_bytes;       // 流入流量（字节）
+} TrafficStat;
+
+/**
+ * @brief 流量统计节点
+ * 
+ * 哈希表中的节点，用于处理哈希冲突
+ */
+typedef struct TrafficStatNode {
+    TrafficStat stat;                  // 流量统计数据
+    struct TrafficStatNode *next;      // 冲突链表的下一个节点
+} TrafficStatNode;
+
+/**
+ * @brief 哈希表大小
+ */
+#define HASH_TABLE_SIZE 1024
+
+/**
+ * @brief 流量统计器
+ * 
+ * 使用哈希表管理所有流量统计记录的主结构
+ */
+typedef struct {
+    TrafficStatNode *buckets[HASH_TABLE_SIZE];  // 哈希桶
+    int count;                                  // 记录数量
+} TrafficAnalyzer;
+
+/**
+ * @brief 初始化流量统计器
+ * 
+ * 分配并初始化一个新的流量统计器
+ * 
+ * @return TrafficAnalyzer* 返回流量统计器指针，失败返回NULL
+ */
+TrafficAnalyzer* init_traffic_analyzer();
+
+/**
+ * @brief 更新流量统计
+ * 
+ * 根据数据包的源IP和目的IP更新流量统计
+ * 
+ * @param analyzer 流量统计器
+ * @param src_ip 数据包的源IP
+ * @param dst_ip 数据包的目的IP
+ * @param local_ip 本机IP
+ * @param size 数据包大小(字节)
+ * @return int 成功返回0，失败返回-1
+ */
+int statistic_packet(TrafficAnalyzer *analyzer, const char *src_ip, const char *dst_ip, const char *local_ip, int size);
+
+/**
+ * @brief 将流量统计结果写入文件
+ * 
+ * 生成一个包含所有流量统计数据的文本文件
+ * 
+ * @param analyzer 流量统计器
+ * @return int 成功写入的记录数量，失败返回0
+ */
+int write_traffic_stats_to_file(TrafficAnalyzer *analyzer);
+
+/**
+ * @brief 释放流量统计器及其所有记录
+ * 
+ * 递归释放所有流量统计节点和流量统计器本身
+ * 
+ * @param analyzer 流量统计器
+ */
+void free_traffic_analyzer(TrafficAnalyzer *analyzer);
+
+/**
+ * @brief 查找或创建流量统计节点
+ * 
+ * 在流量统计器中查找特定IP对的节点，如果不存在则创建
+ * 
+ * @param analyzer 流量统计器
+ * @param local_ip 本机IP
+ * @param remote_ip 远程IP
+ * @return TrafficStatNode* 返回找到或新创建的流量统计节点，失败返回NULL
+ */
+TrafficStatNode* find_or_create_stat_node(TrafficAnalyzer *analyzer, const char *local_ip, const char *remote_ip);
+
+/**
+ * @brief 计算IP对的哈希值
+ * 
+ * 根据本地IP和远程IP计算哈希值
+ * 
+ * @param local_ip 本机IP
+ * @param remote_ip 远程IP
+ * @return unsigned int 返回哈希值
+ */
+unsigned int hash_ip_pair(const char *local_ip, const char *remote_ip);
+
+/**
+ * @brief 初始化流量分析器
+ * 
+ * 创建并初始化流量分析器
+ * 
+ * @return TrafficAnalyzer* 成功返回流量分析器指针，失败返回NULL
+ */
+TrafficAnalyzer* init_packet_analyzer();
+
+/**
+ * @brief 生成日志并释放资源
+ * 
+ * 将流量统计数据写入文件并释放资源（用于程序结束时）
+ * 
+ * @param analyzer 流量分析器
+ */
+void generate_logs_and_free(TrafficAnalyzer *analyzer);
+
 #endif // TRAFFIC_ANALYZER_H